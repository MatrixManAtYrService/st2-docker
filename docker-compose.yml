version: '3'

services:
  st2web:
    image: ${ST2_IMAGE_REPO:-stackstorm/}st2web:${ST2_VERSION:-3.3.0}
    restart: on-failure
    environment:
      ST2_AUTH_URL: ${ST2_AUTH_URL:-http://st2auth:9100/}
      ST2_API_URL: ${ST2_API_URL:-http://st2api:9101/}
      ST2_STREAM_URL: ${ST2_STREAM_URL:-http://st2stream:9102/}
      ST2WEB_HTTPS: ${ST2WEB_HTTPS:-0}
    depends_on:
      - st2auth
      - st2api
      - st2stream
    healthcheck:
      test: ["CMD", "/st2web-healthcheck.sh"]
      interval: 30s
      timeout: 1s
      retries: 1
    volumes:
      - ./scripts/st2web-healthcheck.sh:/st2web-healthcheck.sh
    ports:
      - "${ST2_EXPOSE_HTTP:-127.0.0.1:80}:80"
      # - "${ST2_EXPOSE_HTTPS:-127.0.0.1:443}:443"
      # more work would be needed with certificate generate to make https work.
    networks:
      - private
      - public
    dns_search: .
  st2makesecrets:
    image: ${ST2_IMAGE_REPO:-stackstorm/}st2actionrunner:${ST2_VERSION:-3.3.0}
    restart: on-failure
    networks:
      - private
    volumes:
      - ./scripts/makesecrets.sh:/makesecrets.sh
      - stackstorm-keys:/etc/st2/keys:rw
    dns_search: .
    command: /makesecrets.sh
  st2api:
    image: ${ST2_IMAGE_REPO:-stackstorm/}st2api:${ST2_VERSION:-3.3.0}
    restart: on-failure
    depends_on:
      - mongo
      - rabbitmq
      - redis
      - st2makesecrets
    networks:
      - private
    environment:
      ST2_AUTH_URL: ${ST2_AUTH_URL:-http://st2auth:9100/}
      ST2_API_URL: ${ST2_API_URL:-http://st2api:9101/}
      ST2_STREAM_URL: ${ST2_STREAM_URL:-http://st2stream:9102/}
    volumes:
      - ./files/st2.docker.conf:/etc/st2/st2.docker.conf:ro
      - ./files/st2.user.conf:/etc/st2/st2.user.conf:ro
      - stackstorm-keys:/etc/st2/keys:rw
      - stackstorm-packs-configs:/opt/stackstorm/configs:rw
      - stackstorm-packs:/opt/stackstorm/packs:rw
      - ${ST2_PACKS_DEV:-./packs.dev}:/opt/stackstorm/packs.dev:rw
    dns_search: .
  st2stream:
    image: ${ST2_IMAGE_REPO:-stackstorm/}st2stream:${ST2_VERSION:-3.3.0}
    restart: on-failure
    depends_on:
      - st2api
    networks:
      - private
    volumes:
      - ./files/st2.docker.conf:/etc/st2/st2.docker.conf:ro
      - ./files/st2.user.conf:/etc/st2/st2.user.conf:ro
    dns_search: .
  st2scheduler:
    image: ${ST2_IMAGE_REPO:-stackstorm/}st2scheduler:${ST2_VERSION:-3.3.0}
    restart: on-failure
    depends_on:
      - redis
      - st2api
    networks:
      - private
    volumes:
      - ./files/st2.docker.conf:/etc/st2/st2.docker.conf:ro
      - ./files/st2.user.conf:/etc/st2/st2.user.conf:ro
    dns_search: .
  st2workflowengine:
    image: ${ST2_IMAGE_REPO:-stackstorm/}st2workflowengine:${ST2_VERSION:-3.3.0}
    restart: on-failure
    depends_on:
      - redis
      - st2api
    networks:
      - private
    volumes:
      - ./files/st2.docker.conf:/etc/st2/st2.docker.conf:ro
      - ./files/st2.user.conf:/etc/st2/st2.user.conf:ro
    dns_search: .
  st2auth:
    image: ${ST2_IMAGE_REPO:-stackstorm/}st2auth:${ST2_VERSION:-3.3.0}
    restart: on-failure
    depends_on:
      - st2api
    networks:
      - private
    volumes:
      - ./files/st2.docker.conf:/etc/st2/st2.docker.conf:ro
      - ./files/st2.user.conf:/etc/st2/st2.user.conf:ro
      - ./files/htpasswd:/etc/st2/htpasswd:ro
    dns_search: .
  st2actionrunner:
    image: ${ST2_IMAGE_REPO:-stackstorm/}st2actionrunner:${ST2_VERSION:-3.3.0}
    restart: on-failure
    depends_on:
      - redis
      - st2api
    networks:
      - private
    volumes:
      - ./files/st2.docker.conf:/etc/st2/st2.docker.conf:ro
      - ./files/st2.user.conf:/etc/st2/st2.user.conf:ro
      - stackstorm-packs-configs:/opt/stackstorm/configs:rw
      - stackstorm-packs:/opt/stackstorm/packs:rw
      - ${ST2_PACKS_DEV:-./packs.dev}:/opt/stackstorm/packs.dev:rw
      - stackstorm-virtualenvs:/opt/stackstorm/virtualenvs:rw
      - stackstorm-ssh:/home/stanley.ssh
    dns_search: .
  st2garbagecollector:
    image: ${ST2_IMAGE_REPO:-stackstorm/}st2garbagecollector:${ST2_VERSION:-3.3.0}
    restart: on-failure
    depends_on:
      - st2api
    networks:
      - private
    volumes:
      - ./files/st2.docker.conf:/etc/st2/st2.docker.conf:ro
      - ./files/st2.user.conf:/etc/st2/st2.user.conf:ro
    dns_search: .
  st2notifier:
    image: ${ST2_IMAGE_REPO:-stackstorm/}st2notifier:${ST2_VERSION:-3.3.0}
    restart: on-failure
    depends_on:
      - redis
      - st2api
    networks:
      - private
    volumes:
      - ./files/st2.docker.conf:/etc/st2/st2.docker.conf:ro
      - ./files/st2.user.conf:/etc/st2/st2.user.conf:ro
    dns_search: .
<<<<<<< HEAD
=======
  st2resultstracker:
    image: ${ST2_IMAGE_REPO:-stackstorm/}st2resultstracker:${ST2_VERSION:-3.3.0}
    restart: on-failure
    depends_on:
      - st2api
    networks:
      - private
    volumes:
      - ./files/st2.docker.conf:/etc/st2/st2.docker.conf:ro
      - ./files/st2.user.conf:/etc/st2/st2.user.conf:ro
    dns_search: .
>>>>>>> cb069b19
  st2rulesengine:
    image: ${ST2_IMAGE_REPO:-stackstorm/}st2rulesengine:${ST2_VERSION:-3.3.0}
    restart: on-failure
    depends_on:
      - st2api
    networks:
      - private
    volumes:
      - ./files/st2.docker.conf:/etc/st2/st2.docker.conf:ro
      - ./files/st2.user.conf:/etc/st2/st2.user.conf:ro
    dns_search: .
  st2sensorcontainer:
    image: ${ST2_IMAGE_REPO:-stackstorm/}st2sensorcontainer:${ST2_VERSION:-3.3.0}
    restart: on-failure
    depends_on:
      - st2api
    networks:
      - private
    dns_search: .
    volumes:
      - ./files/st2.docker.conf:/etc/st2/st2.docker.conf:ro
      - ./files/st2.user.conf:/etc/st2/st2.user.conf:ro
      - stackstorm-virtualenvs:/opt/stackstorm/virtualenvs:ro
      - stackstorm-packs:/opt/stackstorm/packs:ro
      - stackstorm-packs-configs:/opt/stackstorm/configs:ro
      - ${ST2_PACKS_DEV:-./packs.dev}:/opt/stackstorm/packs.dev:ro
  st2timersengine:
    image: ${ST2_IMAGE_REPO:-stackstorm/}st2timersengine:${ST2_VERSION:-3.3.0}
    restart: on-failure
    depends_on:
      - st2api
    networks:
      - private
    dns_search: .
    volumes:
      - ./files/st2.docker.conf:/etc/st2/st2.docker.conf:ro
  st2client:
    image: ${ST2_IMAGE_REPO:-stackstorm/}st2actionrunner:${ST2_VERSION:-3.3.0}
    restart: on-failure
    depends_on:
      - st2auth
      - st2api
      - st2stream
    command: /st2client-startup.sh
    networks:
      - private
    environment:
      ST2CLIENT: 1
      ST2_AUTH_URL: ${ST2_AUTH_URL:-http://st2auth:9100/}
      ST2_API_URL: ${ST2_API_URL:-http://st2api:9101/}
      ST2_STREAM_URL: ${ST2_STREAM_URL:-http://st2stream:9102/}
    volumes:
      - ./files/st2.docker.conf:/etc/st2/st2.docker.conf:ro
      - ./files/st2.user.conf:/etc/st2/st2.user.conf:ro
      - stackstorm-keys:/etc/st2/keys:rw
      - stackstorm-packs-configs:/opt/stackstorm/configs:rw
      - stackstorm-packs:/opt/stackstorm/packs:rw
      - ${ST2_PACKS_DEV:-./packs.dev}:/opt/stackstorm/packs.dev:rw
      - ./files/st2-cli.conf:/root/.st2/config
      - ./scripts/st2client-startup.sh:/st2client-startup.sh
  # external services
  mongo:
    image: mongo:4.0
    restart: on-failure
    networks:
      - private
    volumes:
      - stackstorm-mongodb:/data/db
    dns_search: .
  rabbitmq:
    image: rabbitmq:3.8
    restart: on-failure
    networks:
      - private
    dns_search: .
    volumes:
      - stackstorm-rabbitmq:/var/lib/rabbitmq
  redis:
    image: redis:6.0
    restart: on-failure
    networks:
      - private
    dns_search: .
    volumes:
      - stackstorm-redis:/data

volumes:
    stackstorm-mongodb:
    stackstorm-rabbitmq:
    stackstorm-redis:
    stackstorm-postgres:
    stackstorm-packs:
    stackstorm-packs-configs:
    stackstorm-keys:
    stackstorm-virtualenvs:
    stackstorm-ssh:

networks:
  public:
    driver: bridge
  private:
    driver: bridge<|MERGE_RESOLUTION|>--- conflicted
+++ resolved
@@ -147,20 +147,6 @@
       - ./files/st2.docker.conf:/etc/st2/st2.docker.conf:ro
       - ./files/st2.user.conf:/etc/st2/st2.user.conf:ro
     dns_search: .
-<<<<<<< HEAD
-=======
-  st2resultstracker:
-    image: ${ST2_IMAGE_REPO:-stackstorm/}st2resultstracker:${ST2_VERSION:-3.3.0}
-    restart: on-failure
-    depends_on:
-      - st2api
-    networks:
-      - private
-    volumes:
-      - ./files/st2.docker.conf:/etc/st2/st2.docker.conf:ro
-      - ./files/st2.user.conf:/etc/st2/st2.user.conf:ro
-    dns_search: .
->>>>>>> cb069b19
   st2rulesengine:
     image: ${ST2_IMAGE_REPO:-stackstorm/}st2rulesengine:${ST2_VERSION:-3.3.0}
     restart: on-failure
