# Changelog

<<<<<<< HEAD
## 2020-11-05
* Deprecate st2resultstracker which is obsolete since the Mistral deprecation with st2 `v3.3.0`.
=======
## 2020-11-03
* Update st2 configuration to use redis as coordination backend. (#195)
>>>>>>> cb069b19

## 2020-07-17
* Replace docker-compose with a new deployment based on [stackstorm/st2-dockerfiles](https://github.com/StackStorm/st2-dockerfiles/) images relying on `Ubuntu Bionic` and `python 3` since st2 `v3.3dev` (#192)

## 2020-05-26
* Deprecate demo all-in-one docker-compose deployment based on outdated `Ubuntu Trusty` with `python 2`, unsupported since st2 `v3.1.0` (#191)

## 2018-06-28
* Add `st2workflowengine` to `entrypoint-1ppc.sh` and `compose-1ppc/docker-compose.yml`.

## 2018-06-18
* The `TAG` environment variable is replaced by `ST2_IMAGE_TAG`.

## 2018-02-27
* Pin DB's to specific, tested versions.

## 2017-10-23
* Rename `/entrypoint.d/` to `/st2-docker/entrypoint.d/`.<|MERGE_RESOLUTION|>--- conflicted
+++ resolved
@@ -1,12 +1,10 @@
 # Changelog
 
-<<<<<<< HEAD
 ## 2020-11-05
 * Deprecate st2resultstracker which is obsolete since the Mistral deprecation with st2 `v3.3.0`.
-=======
+
 ## 2020-11-03
 * Update st2 configuration to use redis as coordination backend. (#195)
->>>>>>> cb069b19
 
 ## 2020-07-17
 * Replace docker-compose with a new deployment based on [stackstorm/st2-dockerfiles](https://github.com/StackStorm/st2-dockerfiles/) images relying on `Ubuntu Bionic` and `python 3` since st2 `v3.3dev` (#192)
