--- conflicted
+++ resolved
@@ -125,16 +125,8 @@
 
 EXPOSE 22 443
 
-<<<<<<< HEAD
-# Share /opt/stackstorm/packs.dev with the host
-# NOTE: This is intended to be used for pack development.
-VOLUME ["/opt/stackstorm/packs.dev"]
-
 COPY bin/entrypoint.sh /st2-docker/bin/entrypoint.sh
 COPY bin/st2.sh /st2-docker/bin/st2.sh
-=======
-COPY bin/entrypoint.sh /entrypoint.sh
->>>>>>> 04a6b24d
 COPY config/local.conf /etc/init/local.conf
 
 # Default username/password is used unless overridden by supplying ST2_USER and/or ST2_PASSWORD
